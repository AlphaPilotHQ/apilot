--- conflicted
+++ resolved
@@ -1,7 +1,3 @@
 """Version information."""
 
-<<<<<<< HEAD
-__version__ = "0.1.3"
-=======
-__version__ = "0.1.31"
->>>>>>> 964a71e4
+__version__ = "0.1.31"